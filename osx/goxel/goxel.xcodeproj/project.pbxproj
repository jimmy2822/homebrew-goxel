--- conflicted
+++ resolved
@@ -955,14 +955,10 @@
 		F07DE9E31BD0F31500BAA1AD /* src */ = {
 			isa = PBXGroup;
 			children = (
-<<<<<<< HEAD
-				F0A91AE621B18817009C3BB7 /* box_edit.c */,
-=======
 				F08182A621BFC4C300F36289 /* box_edit.c */,
 				F08182A421BFC49E00F36289 /* luagoxel.c */,
 				F08182A321BFC49E00F36289 /* luagoxel.h */,
 				F08182A121BFC45900F36289 /* script.c */,
->>>>>>> 1fbe54f4
 				F0F14C6620AF282E0006E575 /* imgui.cpp */,
 				F01452C42070FC51007F0106 /* utils_gl.c */,
 				F057B4A7204EF13900E2A63F /* cycles.cpp */,
